use crate::{color::Color, IntoChannel, RateLimit};

use std::sync::Arc;

use tokio::io::{AsyncWrite, AsyncWriteExt};
use tokio::sync::Mutex;

type Result = std::result::Result<(), crate::Error>;

struct ByteWriter<'a, W: AsyncWrite + Send + Unpin> {
    inner: &'a mut W,
}

impl<'a, W: AsyncWrite + Send + Unpin> ByteWriter<'a, W> {
    fn new(inner: &'a mut W) -> Self {
        Self { inner }
    }

    async fn jtv_command(self, parts: &[&(dyn AsRef<str> + Send + Sync)]) -> Result {
        self.inner.write_all(b"PRIVMSG jtv :").await?;
        self.parts(parts).await
    }

    async fn command(
        self,
        channel: &crate::Channel,
        parts: &[&(dyn AsRef<str> + Send + Sync)],
    ) -> Result {
        self.inner.write_all(b"PRIVMSG ").await?;
        self.inner.write_all(channel.as_ref().as_bytes()).await?;
        self.inner.write_all(b" :").await?;
        self.parts(parts).await
    }

    async fn parts(self, parts: &[&(dyn AsRef<str> + Send + Sync)]) -> Result {
        for (i, part) in parts.iter().enumerate() {
            if i > 0 {
                self.inner.write_all(b" ").await?;
            }
            self.inner.write_all(part.as_ref().as_bytes()).await?;
        }
        self.end().await
    }

    async fn parts_term(self, parts: &[&(dyn AsRef<str> + Send + Sync)]) -> Result {
        for part in parts.iter() {
            self.inner.write_all(part.as_ref().as_bytes()).await?;
        }
        self.end().await
    }

    async fn write_bytes(self, data: impl AsRef<[u8]> + Send + Sync) -> Result {
        self.inner.write_all(data.as_ref()).await?;
        self.end().await
    }

    async fn end(self) -> Result {
        self.inner.write_all(b"\r\n").await?;
        self.inner.flush().await?;
        Ok(())
    }
}

macro_rules! try_rate_limit {
    ($rate:expr) => {
        if let Some(rate) = $rate.clone() {
            rate.lock().await.take().await;
        }
    };
}

/// An async encoder for messages
pub struct AsyncEncoder<W> {
    pub(crate) writer: W,
    pub(crate) rate_limit: Option<Arc<Mutex<RateLimit>>>,
}

impl<W: AsyncWrite> AsyncEncoder<W> {
    /// Gets the inner writer out
    pub fn into_inner(self) -> W {
        self.writer
    }

    /// Get a mutable borrow of the inner writer
    pub fn inner_mut(&mut self) -> &mut W {
        &mut self.writer
    }

    /// Get a borrow of the inner writer
    pub fn inner(&self) -> &W {
        &self.writer
    }

    /// Make a new encoder from this writer
    pub fn new(writer: W) -> Self {
        Self {
            writer,
            rate_limit: None,
        }
    }

    /// Compose this encoder with a shared rate limiter
    pub fn with_rate_limiter(self, rate_limit: Arc<Mutex<RateLimit>>) -> Self {
        Self {
            rate_limit: Some(rate_limit),
            ..self
        }
    }
}

impl<W: AsyncWrite + Send + Unpin> AsyncEncoder<W> {
    /// Permanently prevent a user from chatting. Reason is optional and will be
    /// shown to the target user and other moderators.
    ///
    /// Use [unban] to remove a ban.
    ///
    /// [unban]: ./struct.Encoder.html#method.unban
    pub async fn ban<'a>(
        &mut self,
        channel: impl IntoChannel + Send,
        username: &str,
        reason: impl Into<Option<&'a str>> + Send,
    ) -> Result {
        let channel = channel.into_channel()?;
        try_rate_limit!(&self.rate_limit);

        let writer = ByteWriter::new(&mut self.writer);
        match reason.into() {
            Some(reason) => {
                writer
                    .command(&channel, &[&"/ban", &username, &reason])
                    .await
            }
            None => writer.command(&channel, &[&"/ban", &username]).await,
        }
    }

    /// Clear chat history for all users in this room.
    pub async fn clear(&mut self, channel: impl IntoChannel + Send) -> Result {
        let channel = channel.into_channel()?;
        try_rate_limit!(&self.rate_limit);

        ByteWriter::new(&mut self.writer)
            .command(&channel, &[&"/clear"])
            .await
    }

    /// Change your username color.
    pub async fn color(&mut self, color: Color) -> Result {
        try_rate_limit!(&self.rate_limit);

        ByteWriter::new(&mut self.writer)
            .jtv_command(&[&"/color", &color.to_string()])
            .await
    }

    /// Sends the command: data (e.g. /color #FFFFFF)
    pub async fn command(&mut self, channel: impl IntoChannel + Send, data: &str) -> Result {
        let channel = channel.into_channel()?;
        try_rate_limit!(&self.rate_limit);

        ByteWriter::new(&mut self.writer)
            .command(&channel, &[&data])
            .await
    }

    /// Sends the command: data to the 'jtv' channel (e.g. /color #FFFFFF)
    pub async fn jtv_command(&mut self, data: &str) -> Result {
        try_rate_limit!(&self.rate_limit);

        ByteWriter::new(&mut self.writer)
            .jtv_command(&[&data])
            .await
    }

    /// Triggers a commercial.
    ///
    /// Length (optional) must be a positive number of seconds.
    pub async fn commercial(
        &mut self,
<<<<<<< HEAD
        channel: impl IntoChannel + Send,
=======
        channel: impl IntoChannel,
>>>>>>> 7bbadd1b
        length: impl Into<Option<usize>> + Send,
    ) -> Result {
        let channel = channel.into_channel()?;
        try_rate_limit!(&self.rate_limit);

        let writer = ByteWriter::new(&mut self.writer);
        match length.into() {
            Some(length) => {
                writer
                    .command(&channel, &[&"/commercial", &length.to_string()])
                    .await
            }
            None => writer.command(&channel, &[&"/commercial"]).await,
        }
    }

    /// Reconnects to chat.
    pub async fn disconnect(&mut self) -> Result {
        ByteWriter::new(&mut self.writer)
            .jtv_command(&[&"/disconnect"])
            .await
    }

    /// Enables emote-only mode (only emoticons may be used in chat).
    ///
    /// Use [emote_only_off] to disable.
    ///
    /// [emote_only_off]: ./struct.Encoder.html#method.emote_only_off
    pub async fn emote_only(&mut self, channel: impl IntoChannel + Send) -> Result {
        let channel = channel.into_channel()?;
        try_rate_limit!(&self.rate_limit);

        ByteWriter::new(&mut self.writer)
            .command(&channel, &[&"/emoteonly"])
            .await
    }

    /// Disables emote-only mode.
    pub async fn emote_only_off(&mut self, channel: impl IntoChannel + Send) -> Result {
        let channel = channel.into_channel()?;
        try_rate_limit!(&self.rate_limit);

        ByteWriter::new(&mut self.writer)
            .command(&channel, &[&"/emoteonlyoff"])
            .await
    }

    // TODO use `time` here
    /// Enables followers-only mode (only users who have followed for `duration` may chat).
    ///
    /// Examples: `"30m"`, `"1 week"`, `"5 days 12 hours"`.
    ///
    /// Must be less than 3 months.
    pub async fn followers(&mut self, channel: impl IntoChannel + Send, duration: &str) -> Result {
        let channel = channel.into_channel()?;
        try_rate_limit!(&self.rate_limit);

        ByteWriter::new(&mut self.writer)
            .command(&channel, &[&"/followers", &duration])
            .await
    }

    /// Disables followers-only mode.
    pub async fn followers_off(&mut self, channel: impl IntoChannel + Send) -> Result {
        let channel = channel.into_channel()?;
        try_rate_limit!(&self.rate_limit);

        ByteWriter::new(&mut self.writer)
            .command(&channel, &[&"/followersoff"])
            .await
    }

    /// Grant moderator status to a user.
    ///
    /// Use [mods] to list the moderators of this channel.
    ///
    /// [mods]: ./struct.Encoder.html#method.mods
    pub async fn give_mod(&mut self, channel: impl IntoChannel + Send, username: &str) -> Result {
        let channel = channel.into_channel()?;
        try_rate_limit!(&self.rate_limit);

        ByteWriter::new(&mut self.writer)
            .command(&channel, &[&"/mod", &username])
            .await
    }

    /// Lists the commands available to you in this room.
    pub async fn help(&mut self, channel: impl IntoChannel + Send) -> Result {
        let channel = channel.into_channel()?;
        try_rate_limit!(&self.rate_limit);

        ByteWriter::new(&mut self.writer)
            .command(&channel, &[&"/help"])
            .await
    }

    /// Host another channel.
    ///
    /// Use [unhost] to unset host mode.
    ///
    /// [unhost]: ./struct.Encoder.html#method.unhost
    pub async fn host(
        &mut self,
        source: impl IntoChannel + Send,
        target: impl IntoChannel + Send,
    ) -> Result {
        let source = source.into_channel()?;
        let target = target.into_channel()?;
        try_rate_limit!(&self.rate_limit);

        ByteWriter::new(&mut self.writer)
            .command(&source, &[&"/host", &target])
            .await
    }

    /// Join a channel
    pub async fn join(&mut self, channel: impl IntoChannel + Send) -> Result {
        let channel = channel.into_channel()?;
        try_rate_limit!(&self.rate_limit);

        ByteWriter::new(&mut self.writer)
            .parts(&[&"JOIN", &channel])
            .await
    }

    /// Adds a stream marker (with an optional comment, **max 140** characters) at the current timestamp.
    ///
    /// You can use markers in the Highlighter for easier editing.
    ///
    /// If the string exceeds 140 characters then it will be truncated
    pub async fn marker<'a>(
        &mut self,
<<<<<<< HEAD
        channel: impl IntoChannel + Send,
=======
        channel: impl IntoChannel,
>>>>>>> 7bbadd1b
        comment: impl Into<Option<&'a str>> + Send,
    ) -> Result {
        let channel = channel.into_channel()?;
        try_rate_limit!(&self.rate_limit);

        let writer = ByteWriter::new(&mut self.writer);
        match comment.into() {
            None => {
                writer.command(&channel, &[&"/marker"]).await //
            }
            Some(marker) if marker.len() <= 140 => {
                writer.command(&channel, &[&"/marker", &marker]).await
            }
            Some(marker) => {
                writer
                    .command(&channel, &[&"/marker", &&marker[..140]])
                    .await
            }
        }
    }

    /// Sends an "emote" message in the third person to the channel
<<<<<<< HEAD
    pub async fn me(&mut self, channel: impl IntoChannel + Send, message: &str) -> Result {
=======
    pub async fn me(&mut self, channel: impl IntoChannel, message: &str) -> Result {
>>>>>>> 7bbadd1b
        let channel = channel.into_channel()?;
        try_rate_limit!(&self.rate_limit);

        ByteWriter::new(&mut self.writer)
            .command(&channel, &[&"/me", &message])
            .await
    }

    /// Lists the moderators of this channel.
    pub async fn mods(&mut self, channel: impl IntoChannel + Send) -> Result {
        let channel = channel.into_channel()?;
        try_rate_limit!(&self.rate_limit);

        ByteWriter::new(&mut self.writer)
            .command(&channel, &[&"/mods"])
            .await
    }

    /// Leave a channel
    pub async fn part(&mut self, channel: impl IntoChannel + Send) -> Result {
        let channel = channel.into_channel()?;
        try_rate_limit!(&self.rate_limit);

        ByteWriter::new(&mut self.writer)
            .parts(&[&"PART", &channel])
            .await
    }

    /// Request a heartbeat with the provided token
    pub async fn ping(&mut self, token: &str) -> Result {
        try_rate_limit!(&self.rate_limit);

        ByteWriter::new(&mut self.writer)
            .parts(&[&"PING", &token])
            .await
    }

    /// Response to a heartbeat with the provided token
    pub async fn pong(&mut self, token: &str) -> Result {
        try_rate_limit!(&self.rate_limit);

        ByteWriter::new(&mut self.writer)
            .parts_term(&[&"PONG", &" :", &token])
            .await
    }

    /// Send data to a channel
<<<<<<< HEAD
    pub async fn privmsg(&mut self, channel: impl IntoChannel + Send, data: &str) -> Result {
=======
    pub async fn privmsg(&mut self, channel: impl IntoChannel, data: &str) -> Result {
>>>>>>> 7bbadd1b
        let channel = channel.into_channel()?;
        try_rate_limit!(&self.rate_limit);

        ByteWriter::new(&mut self.writer)
            .parts_term(&[&"PRIVMSG ", &channel, &" :", &data])
            .await
    }

    /// Enables r9k mode.
    ///
    /// Use [r9k_beta_off] to disable.
    ///
    /// [r9k_beta_off]: ./struct.Encoder.html#method.r9k_beta_off
    pub async fn r9k_beta(&mut self, channel: impl IntoChannel + Send) -> Result {
        let channel = channel.into_channel()?;
        try_rate_limit!(&self.rate_limit);

        ByteWriter::new(&mut self.writer)
            .command(&channel, &[&"/r9kbeta"])
            .await
    }

    /// Disables r9k mode.
    pub async fn r9k_beta_off(&mut self, channel: impl IntoChannel + Send) -> Result {
        let channel = channel.into_channel()?;
        try_rate_limit!(&self.rate_limit);

        ByteWriter::new(&mut self.writer)
            .command(&channel, &[&"/r9kbetaoff"])
            .await
    }

    /// Raid another channel.
    ///
    /// Use [unraid] to cancel the Raid.
    ///
    /// [unraid]: ./struct.Encoder.html#method.unraid
    pub async fn raid(
        &mut self,
        source: impl IntoChannel + Send,
        target: impl IntoChannel + Send,
    ) -> Result {
        let source = source.into_channel()?;
        let target = target.into_channel()?;
        try_rate_limit!(&self.rate_limit);

        ByteWriter::new(&mut self.writer)
            .command(&source, &[&"/raid", &target])
            .await
    }

    /// Send a raw IRC-style message
    pub async fn raw(&mut self, raw: &str) -> Result {
        try_rate_limit!(&self.rate_limit);

        ByteWriter::new(&mut self.writer).write_bytes(raw).await
    }

    // TODO use `time` here
    /// Enables slow mode (limit how often users may send messages).
    ///
    /// Duration (optional, **default=120**) must be a positive number of seconds.
    ///
    /// Use [slow_off] to disable.
    ///
    /// [slow_off]: ./struct.Encoder.html#method.slow_off
    pub async fn slow(
        &mut self,
<<<<<<< HEAD
        channel: impl IntoChannel + Send,
=======
        channel: impl IntoChannel,
>>>>>>> 7bbadd1b
        duration: impl Into<Option<usize>> + Send,
    ) -> Result {
        let channel = channel.into_channel()?;
        try_rate_limit!(&self.rate_limit);

        let dur = duration.into().unwrap_or_else(|| 120).to_string();
        ByteWriter::new(&mut self.writer)
            .command(&channel, &[&"/slow", &dur])
            .await
    }

    /// Disables slow mode.
    pub async fn slow_off(&mut self, channel: impl IntoChannel + Send) -> Result {
        let channel = channel.into_channel()?;
        try_rate_limit!(&self.rate_limit);

        ByteWriter::new(&mut self.writer)
            .command(&channel, &[&"/slowoff"])
            .await
    }

    /// Enables subscribers-only mode (only subscribers may chat in this channel).
    ///
    /// Use [subscribers_off] to disable.
    ///
    /// [subscribers_off]: ./struct.Encoder.html#methodruct.html#method.subscribers_off
    pub async fn subscribers(&mut self, channel: impl IntoChannel + Send) -> Result {
        let channel = channel.into_channel()?;
        try_rate_limit!(&self.rate_limit);

        ByteWriter::new(&mut self.writer)
            .command(&channel, &[&"/subscribers"])
            .await
    }

    /// Disables subscribers-only mode.
    pub async fn subscribers_off(&mut self, channel: impl IntoChannel + Send) -> Result {
        let channel = channel.into_channel()?;
        try_rate_limit!(&self.rate_limit);

        ByteWriter::new(&mut self.writer)
            .command(&channel, &[&"/subscribersoff"])
            .await
    }

    /// Temporarily prevent a user from chatting.
    ///
    /// * duration (*optional*, default=`10 minutes`) must be a positive integer.
    /// * time unit (*optional*, default=`s`) must be one of
    ///   * s
    ///   * m
    ///   * h
    ///   * d
    ///   * w
    /// * maximum duration is `2 weeks`.
    ///
    /// Combinations like `1d2h` are also allowed.
    ///
    /// Reason is optional and will be shown to the target user and other moderators.
    ///
    /// Use [untimeout] to remove a timeout.
    ///
    /// [untimeout]: ./struct.Encoder.html#methodruct.html#method.untimeout
    pub async fn timeout<'a, 'b>(
        &mut self,
        channel: impl IntoChannel + Send,
        username: &str,
        duration: impl Into<Option<&'a str>> + Send,
        message: impl Into<Option<&'b str>> + Send,
    ) -> Result {
        let channel = channel.into_channel()?;
        try_rate_limit!(&self.rate_limit);

        let writer = ByteWriter::new(&mut self.writer);
        match (duration.into(), message.into()) {
            (Some(dur), Some(reason)) => {
                writer
                    .command(&channel, &[&"/timeout", &username, &dur, &reason])
                    .await
            }
            (None, Some(reason)) => {
                writer
                    .command(&channel, &[&"/timeout", &username, &reason])
                    .await
            }
            (Some(dur), None) => {
                writer
                    .command(&channel, &[&"/timeout", &username, &dur])
                    .await
            }
            (None, None) => {
                writer //
                    .command(&channel, &[&"/timeout", &username])
                    .await
            }
        }
    }

    /// Removes a ban on a user.
<<<<<<< HEAD
    pub async fn unban(&mut self, channel: impl IntoChannel + Send, username: &str) -> Result {
=======
    pub async fn unban(&mut self, channel: impl IntoChannel, username: &str) -> Result {
>>>>>>> 7bbadd1b
        let channel = channel.into_channel()?;
        try_rate_limit!(&self.rate_limit);

        ByteWriter::new(&mut self.writer)
            .command(&channel, &[&"/unban", &username])
            .await
    }

    /// Stop hosting another channel.
    pub async fn unhost(&mut self, channel: impl IntoChannel + Send) -> Result {
        let channel = channel.into_channel()?;
        try_rate_limit!(&self.rate_limit);

        ByteWriter::new(&mut self.writer)
            .command(&channel, &[&"/unhost"])
            .await
    }

    /// Revoke moderator status from a user.
    ///
    /// Use [mods] to list the moderators of this channel.
    ///
    /// [mods]: ./struct.Encoder.html#methodruct.html#method.mods
    pub async fn unmod(&mut self, channel: impl IntoChannel + Send, username: &str) -> Result {
        let channel = channel.into_channel()?;
        try_rate_limit!(&self.rate_limit);

        ByteWriter::new(&mut self.writer)
            .command(&channel, &[&"/unmod", &username])
            .await
    }

    /// Cancel the Raid.
    pub async fn unraid(&mut self, channel: impl IntoChannel + Send) -> Result {
        let channel = channel.into_channel()?;
        try_rate_limit!(&self.rate_limit);

        ByteWriter::new(&mut self.writer)
            .command(&channel, &[&"/unraid"])
            .await
    }

    /// Removes a timeout on a user.
    pub async fn untimeout(&mut self, channel: impl IntoChannel + Send, username: &str) -> Result {
        let channel = channel.into_channel()?;
        try_rate_limit!(&self.rate_limit);

        ByteWriter::new(&mut self.writer)
            .command(&channel, &[&"/untimeout", &username])
            .await
    }

    /// Revoke VIP status from a user.
    ///
    /// Use [vips] to list the VIPs of this channel.
    ///
    /// [vips]: ./struct.Encoder.html#methodruct.html#method.vips
    pub async fn unvip(&mut self, channel: impl IntoChannel + Send, username: &str) -> Result {
        let channel = channel.into_channel()?;
        try_rate_limit!(&self.rate_limit);

        ByteWriter::new(&mut self.writer)
            .command(&channel, &[&"/unvip", &username])
            .await
    }

    /// Grant VIP status to a user.
    ///
    /// Use [vips] to list the VIPs of this channel.
    ///
    /// [vips]: ./struct.Encoder.html#methodruct.html#method.vips
    pub async fn vip(&mut self, channel: impl IntoChannel + Send, username: &str) -> Result {
        let channel = channel.into_channel()?;
        try_rate_limit!(&self.rate_limit);

        ByteWriter::new(&mut self.writer)
            .command(&channel, &[&"/vip", &username])
            .await
    }

    /// Lists the VIPs of this channel.
    pub async fn vips(&mut self, channel: impl IntoChannel + Send) -> Result {
        let channel = channel.into_channel()?;
        try_rate_limit!(&self.rate_limit);

        ByteWriter::new(&mut self.writer)
            .command(&channel, &[&"/vips"])
            .await
    }

    /// Whispers the message to the username.
    pub async fn whisper(&mut self, username: &str, message: &str) -> Result {
        try_rate_limit!(&self.rate_limit);

        ByteWriter::new(&mut self.writer)
            .jtv_command(&[&"/w", &username, &message])
            .await
    }
}

impl<W: AsyncWrite + Default> Default for AsyncEncoder<W> {
    fn default() -> Self {
        Self {
            writer: Default::default(),
            rate_limit: None,
        }
    }
}

impl<W> std::fmt::Debug for AsyncEncoder<W> {
    fn fmt(&self, f: &mut std::fmt::Formatter<'_>) -> std::fmt::Result {
        f.debug_struct("AsyncEncoder").finish()
    }
}

impl<W: AsyncWrite + Clone> Clone for AsyncEncoder<W> {
    fn clone(&self) -> Self {
        Self {
            writer: self.writer.clone(),
            rate_limit: self.rate_limit.clone(),
        }
    }
}

#[cfg(test)]
mod tests {
    use super::*;
    #[tokio::test]
    async fn rate_limit() {
        use futures::prelude::*;

        tokio::time::pause();

        let rate_limit = Default::default();
        let mut writers = std::iter::repeat(())
            .take(10)
            .map(|_| AsyncEncoder::new(vec![]))
            .map(|e| e.with_rate_limiter(Arc::clone(&rate_limit)))
            .collect::<Vec<_>>();

        // `20` per `30` seconds
        for i in 0..10 {
            for (j, writer) in writers.iter_mut().enumerate().map(|(j, w)| (j + 1, w)) {
                let fut = writer.ping("asdf").now_or_never();
                if i * 10 + j > 20 {
                    assert!(fut.is_none(), "{},{}", i, j);
                    continue;
                }

                fut.unwrap().unwrap();
            }
        }

        for writer in &mut writers {
            assert!(writer.pong("asdf").now_or_never().is_none())
        }

        tokio::time::advance(std::time::Duration::from_secs(31)).await;
        for writer in &mut writers {
            assert!(writer.pong("asdf").now_or_never().is_some())
        }
    }
}<|MERGE_RESOLUTION|>--- conflicted
+++ resolved
@@ -178,11 +178,7 @@
     /// Length (optional) must be a positive number of seconds.
     pub async fn commercial(
         &mut self,
-<<<<<<< HEAD
-        channel: impl IntoChannel + Send,
-=======
         channel: impl IntoChannel,
->>>>>>> 7bbadd1b
         length: impl Into<Option<usize>> + Send,
     ) -> Result {
         let channel = channel.into_channel()?;
@@ -315,11 +311,7 @@
     /// If the string exceeds 140 characters then it will be truncated
     pub async fn marker<'a>(
         &mut self,
-<<<<<<< HEAD
-        channel: impl IntoChannel + Send,
-=======
         channel: impl IntoChannel,
->>>>>>> 7bbadd1b
         comment: impl Into<Option<&'a str>> + Send,
     ) -> Result {
         let channel = channel.into_channel()?;
@@ -342,11 +334,7 @@
     }
 
     /// Sends an "emote" message in the third person to the channel
-<<<<<<< HEAD
-    pub async fn me(&mut self, channel: impl IntoChannel + Send, message: &str) -> Result {
-=======
     pub async fn me(&mut self, channel: impl IntoChannel, message: &str) -> Result {
->>>>>>> 7bbadd1b
         let channel = channel.into_channel()?;
         try_rate_limit!(&self.rate_limit);
 
@@ -394,11 +382,7 @@
     }
 
     /// Send data to a channel
-<<<<<<< HEAD
-    pub async fn privmsg(&mut self, channel: impl IntoChannel + Send, data: &str) -> Result {
-=======
     pub async fn privmsg(&mut self, channel: impl IntoChannel, data: &str) -> Result {
->>>>>>> 7bbadd1b
         let channel = channel.into_channel()?;
         try_rate_limit!(&self.rate_limit);
 
@@ -467,11 +451,7 @@
     /// [slow_off]: ./struct.Encoder.html#method.slow_off
     pub async fn slow(
         &mut self,
-<<<<<<< HEAD
-        channel: impl IntoChannel + Send,
-=======
         channel: impl IntoChannel,
->>>>>>> 7bbadd1b
         duration: impl Into<Option<usize>> + Send,
     ) -> Result {
         let channel = channel.into_channel()?;
@@ -571,11 +551,7 @@
     }
 
     /// Removes a ban on a user.
-<<<<<<< HEAD
-    pub async fn unban(&mut self, channel: impl IntoChannel + Send, username: &str) -> Result {
-=======
     pub async fn unban(&mut self, channel: impl IntoChannel, username: &str) -> Result {
->>>>>>> 7bbadd1b
         let channel = channel.into_channel()?;
         try_rate_limit!(&self.rate_limit);
 
