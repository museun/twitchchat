# twitchchat

<<<<<<< HEAD
This crate provides a way to interace with [Twitch]'s chat.

Along with the messages as Rust types, it provides methods for sending messages.

## License
=======
# NOTE this crate is undergoing massive changes.
**Please check out the async branch, or one of the v0.8.0 tags**



[![Build Status](https://circleci.com/gh/museun/twitchchat/tree/master.svg?style=shield)](https://circleci.com/gh/museun/twitchchat/cargo-readme/tree/master)

## twitchchat
This crate provides a way to interact with Twitch's chat
>>>>>>> 3b031953

`twitchchat` is primarily distributed under the terms of both the MIT license and the Apache License (Version 2.0).

See LICENSE-APACHE and LICENSE-MIT for details.


## A demo of the API:
```rust
#[tokio::main]
async fn main() {
    use futures::prelude::*;

    let (nick, pass) = (
        // twitch name
        std::env::var("TWITCH_NICK").unwrap(),
        // oauth token for twitch name
        std::env::var("TWITCH_PASS").unwrap(),
    );

    // putting this in the env so people don't join my channel when running this
    let channel = std::env::var("TWITCH_CHANNEL").unwrap();

    // connect via (tls or normal, 'Secure' determines that) tcp with this nick and password
    let (read, write) = twitchchat::connect_easy(&nick, &pass, twitchchat::Secure::Nope)
        .await
        .unwrap();

    // make a client. the client is clonable
    let client = twitchchat::Client::new();

    // get a future that resolves when the client is done reading, fails to read/write or is stopped
    let done = client.run(read, write);

    // get an event dispatcher
    let mut dispatcher = client.dispatcher().await;

    // subscribe to an event stream

    // for privmsg (what users send to channels)
    let mut privmsg = dispatcher.subscribe::<twitchchat::events::Privmsg>();
    // spawn a task to consume the stream
    tokio::task::spawn(async move {
        while let Some(msg) = privmsg.next().await {
            eprintln!("[{}] {}: {}", msg.channel, msg.user, msg.data);
        }
    });

    // for join (when a user joins a channel)
    let mut join = dispatcher.subscribe::<twitchchat::events::Join>();
    tokio::task::spawn(async move {
        while let Some(msg) = join.next().await {
            // we've joined a channel
            if msg.user == nick {
                eprintln!("you joined {}", msg.channel);
                break; // returning/dropping the stream un-subscribes it
            }
        }
    });

    // for privmsg again
    let mut bot = dispatcher.subscribe::<twitchchat::events::Privmsg>();
    // we can move the client to another task by cloning it
    let bot_client = client.clone();
    tokio::task::spawn(async move {
        let mut writer = bot_client.writer();
        while let Some(msg) = bot.next().await {
            match msg.data.split(" ").next() {
                Some("!quit") => {
                    // causes the client to shutdown
                    bot_client.stop().await.unwrap();
                }
                Some("!hello") => {
                    let response = format!("hello {}!", msg.user);
                    // send a message in response
                    if let Err(_err) = writer.privmsg(&msg.channel, &response).await {
                        // we ran into a write error, we should probably leave this task
                        return;
                    }
                }
                _ => {}
            }
        }
    });

    // dispatcher has an RAII guard, so keep it scoped
    // dropping it here so everything can proceed while keeping example brief
    drop(dispatcher);

    // get a clonable writer from the client
    // join a channel, methods on writer return false if the client is disconnected
    if let Err(err) = client.writer().join(&channel).await {
        match err {
            twitchchat::Error::InvalidChannel(..) => {
                eprintln!("you cannot join a channel with an empty name. demo is ending");
                std::process::exit(1);
            }
            _ => {
                // we'll get an error if we try to write to a disconnected client.
                // if this happens, you should shutdown your tasks
            }
        }
    }

    // you can clear subscriptions with
    // client.dispatcher().await.clear_subscriptions::<event::Join>()
    // or all subscriptions
    // client.dispatcher().await.clear_subscriptions_all()

    // you can get the number of active subscriptions with
    // client.dispatcher().await.count_subscribers::<event::Join>()
    // or all subscriptions
    // client.dispatcher().await.count_subscribers_all()

    // await for the client to be done
    match done.await {
        Ok(twitchchat::client::Status::Eof) => {
            eprintln!("done!");
        }
        Ok(twitchchat::client::Status::Canceled) => {
            eprintln!("client was stopped by user");
        }
        Err(err) => {
            eprintln!("error: {}", err);
        }
    }

    // note you should wait for all of your tasks to join before exiting
    // but we detached them to make this shorter

    // another way would be to clear all subscriptions
    // clearing the subscriptions would close each event stream
    client.dispatcher().await.clear_subscriptions_all();
}
```

[Twitch]: https://dev.twitch.tv/docs/irc<|MERGE_RESOLUTION|>--- conflicted
+++ resolved
@@ -1,23 +1,9 @@
 # twitchchat
-
-<<<<<<< HEAD
 This crate provides a way to interace with [Twitch]'s chat.
 
 Along with the messages as Rust types, it provides methods for sending messages.
 
 ## License
-=======
-# NOTE this crate is undergoing massive changes.
-**Please check out the async branch, or one of the v0.8.0 tags**
-
-
-
-[![Build Status](https://circleci.com/gh/museun/twitchchat/tree/master.svg?style=shield)](https://circleci.com/gh/museun/twitchchat/cargo-readme/tree/master)
-
-## twitchchat
-This crate provides a way to interact with Twitch's chat
->>>>>>> 3b031953
-
 `twitchchat` is primarily distributed under the terms of both the MIT license and the Apache License (Version 2.0).
 
 See LICENSE-APACHE and LICENSE-MIT for details.
