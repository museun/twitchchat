--- conflicted
+++ resolved
@@ -42,10 +42,6 @@
 parking_lot = "0.10.2"
 
 [dev-dependencies]
-<<<<<<< HEAD
-# matches     = "0.1.8"
-=======
->>>>>>> bfdf734b
 tokio       = { version = "0.2.21", features = ["test-util", "macros"] }
 tokio-test  = "0.2.1" # this is used for sequenced IO in the test
 doc-comment = "0.3.3"
