--- conflicted
+++ resolved
@@ -55,13 +55,10 @@
 
 [[example]]
 name = "simple_bot"
-<<<<<<< HEAD
-=======
 required-features = ["async", "tokio_native_tls"]
 
 [[example]]
 name = "retry"
->>>>>>> a83771c5
 required-features = ["async", "tokio_native_tls"]
 
 [[example]]
